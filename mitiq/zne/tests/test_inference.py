# Copyright (C) 2020 Unitary Fund
#
# This program is free software: you can redistribute it and/or modify
# it under the terms of the GNU General Public License as published by
# the Free Software Foundation, either version 3 of the License, or
# (at your option) any later version.
#
# This program is distributed in the hope that it will be useful,
# but WITHOUT ANY WARRANTY; without even the implied warranty of
# MERCHANTABILITY or FITNESS FOR A PARTICULAR PURPOSE.  See the
# GNU General Public License for more details.
#
# You should have received a copy of the GNU General Public License
# along with this program.  If not, see <https://www.gnu.org/licenses/>.

"""Tests for zero-noise inference and extrapolation methods (factories) with
classically generated data.
"""
from copy import copy, deepcopy
from typing import Callable, List
from pytest import mark, raises, warns

import numpy as np
from numpy.random import RandomState

import cirq
from mitiq.zne.inference import (
    ExtrapolationError,
    ExtrapolationWarning,
    ConvergenceWarning,
    RichardsonFactory,
    LinearFactory,
    PolyFactory,
    ExpFactory,
    PolyExpFactory,
    AdaExpFactory,
)


# Constant parameters for test functions:
A = 0.5
B = 0.7
C = 0.4
D = 0.3
X_VALS = [1, 1.3, 1.7, 2.2, 2.4]

STAT_NOISE = 0.0001
CLOSE_TOL = 1.0e-2
# PolyExp fit is non-linear, so we set a larger tolerance
POLYEXP_TOL = 2 * CLOSE_TOL
NOT_CLOSE_TOL = 1.0e-1

# Set a seed.
SEED = 808


def apply_seed_to_func(func: Callable, seed: int) -> Callable:
    """Applies the input seed to the input function by
    using a random state and returns the seeded function."""
    rnd_state = RandomState(seed)

    def seeded_func(x: float, err: float = STAT_NOISE) -> float:
        return func(x, err=err, rnd_state=rnd_state)

    return seeded_func


# Classical test functions with statistical error:
def f_lin(
    x: float, err: float = STAT_NOISE, rnd_state: RandomState = np.random
) -> float:
    """Linear function."""
    return A + B * x + rnd_state.normal(scale=err)


def f_non_lin(
    x: float, err: float = STAT_NOISE, rnd_state: RandomState = np.random
) -> float:
    """Non-linear function."""
    return A + B * x + C * x ** 2 + rnd_state.normal(scale=err)


def f_exp_down(
    x: float, err: float = STAT_NOISE, rnd_state: RandomState = np.random
) -> float:
    """Exponential decay."""
    return A + B * np.exp(-C * x) + rnd_state.normal(scale=err)


def f_exp_up(
    x: float, err: float = STAT_NOISE, rnd_state: RandomState = np.random
) -> float:
    """Exponential growth."""
    return A - B * np.exp(-C * x) + rnd_state.normal(scale=err)


def f_poly_exp_down(
    x: float, err: float = STAT_NOISE, rnd_state: RandomState = np.random
) -> float:
    """Poly-exponential decay."""
    return A + B * np.exp(-C * x - D * x ** 2) + rnd_state.normal(scale=err)


def f_poly_exp_up(
    x: float, err: float = STAT_NOISE, rnd_state: RandomState = np.random
) -> float:
    """Poly-exponential growth."""
    return A - B * np.exp(-C * x - D * x ** 2) + rnd_state.normal(scale=err)


def f_lin_shot(x: float, shots=1) -> float:
    """Linear function with "shots" argument."""
    return A + B * x + 0.001 / np.sqrt(shots)


@mark.parametrize("test_f", [f_lin, f_non_lin])
def test_noise_seeding(test_f: Callable[[float], float]):
    """Check that seeding works as expected."""
    seeded_f = apply_seed_to_func(test_f, SEED)
    noise_a = seeded_f(0)
    noise_b = seeded_f(0)
    seeded_f = apply_seed_to_func(test_f, SEED)
    noise_c = seeded_f(0)
    assert noise_a != noise_b
    assert noise_a == noise_c


@mark.parametrize(
    "factory",
    (
        LinearFactory,
        RichardsonFactory,
        PolyFactory,
        ExpFactory,
        PolyExpFactory,
    ),
)
def test_get_scale_factors_static_factories(factory):
    scale_factors = np.linspace(1.0, 10.0, num=20)
    if factory is PolyFactory or factory is PolyExpFactory:
        fac = factory(scale_factors=scale_factors, order=2)
    else:
        fac = factory(scale_factors=scale_factors)

    # Expectation values haven't been computed at any scale factors yet
    assert not fac.get_scale_factors()

    # Compute expectation values at all the scale factors
    fac.run_classical(apply_seed_to_func(f_lin, seed=1))
    assert isinstance(fac.get_scale_factors(), np.ndarray)
    assert np.allclose(fac.get_scale_factors(), scale_factors)


@mark.parametrize("factory", (AdaExpFactory,))
def test_get_scale_factors_adaptive_factories(factory):
    num_steps = 8
    fac = AdaExpFactory(steps=num_steps, scale_factor=2.0, asymptote=None)

    # Expectation values haven't been computed at any scale factors yet
    assert isinstance(fac.get_scale_factors(), np.ndarray)
    assert len(fac.get_scale_factors()) == 0

    # Compute expectation values at all the scale factors
    fac.run_classical(apply_seed_to_func(f_exp_up, seed=1))
    assert isinstance(fac.get_scale_factors(), np.ndarray)

    # Given this seeded executor, the scale factors should be as follows
    correct_scale_factors = np.array(
        [
            1.0,
            2.0,
            4.0,
            4.20469548,
            4.20310693,
            4.2054822,
            4.2031916,
            4.2052843,
        ]
    )
    assert len(fac.get_scale_factors()) == num_steps
    assert np.allclose(fac.get_scale_factors(), correct_scale_factors)


@mark.parametrize(
    "factory",
    (
        LinearFactory,
        RichardsonFactory,
        PolyFactory,
        ExpFactory,
        PolyExpFactory,
    ),
)
def test_get_expectation_values_static_factories(factory):
    scale_factors = np.linspace(1.0, 10.0, num=20)
    executor = apply_seed_to_func(f_lin, seed=1)
    expectation_values = np.array([executor(scale) for scale in scale_factors])

    if factory is PolyFactory or factory is PolyExpFactory:
        fac = factory(scale_factors=scale_factors, order=2)
    else:
        fac = factory(scale_factors=scale_factors)

    # Expectation values haven't been computed at any scale factors yet
    assert isinstance(fac.get_expectation_values(), np.ndarray)
    assert len(fac.get_expectation_values()) == 0

    # Compute expectation values at all the scale factors
    fac.run_classical(executor)
    assert isinstance(fac.get_expectation_values(), np.ndarray)
    assert np.allclose(
        fac.get_expectation_values(), expectation_values, atol=1e-3
    )


@mark.parametrize("factory", (AdaExpFactory,))
def test_get_expectation_values_adaptive_factories(factory):
    num_steps = 8
    fac = AdaExpFactory(steps=num_steps, scale_factor=2.0, asymptote=None)
    executor = apply_seed_to_func(f_exp_up, seed=1)

    # Expectation values haven't been computed at any scale factors yet
    assert isinstance(fac.get_expectation_values(), np.ndarray)
    assert len(fac.get_expectation_values()) == 0

    # Compute expectation values at all the scale factors
    fac.run_classical(executor)
    assert isinstance(fac.get_scale_factors(), np.ndarray)

    # Given this seeded executor, the scale factors should be as follows
    correct_scale_factors = np.array(
        [
            1.0,
            2.0,
            4.0,
            4.20469548,
            4.20310693,
            4.2054822,
            4.2031916,
            4.2052843,
        ]
    )
    correct_expectation_values = np.array(
        [executor(scale) for scale in correct_scale_factors]
    )
    assert len(fac.get_expectation_values()) == num_steps
    assert np.allclose(
        fac.get_expectation_values(), correct_expectation_values, atol=1e-3
    )


@mark.parametrize(
    "factory",
    (
        LinearFactory,
        RichardsonFactory,
        PolyFactory,
        ExpFactory,
        PolyExpFactory,
    ),
)
@mark.parametrize("batched", (True, False))
def test_run_sequential_and_batched(factory, batched):
    scale_factors = np.linspace(1.0, 10.0, num=20)

    if factory is PolyFactory or factory is PolyExpFactory:
        fac = factory(scale_factors=scale_factors, order=2)
    else:
        fac = factory(scale_factors=scale_factors)

    # Expectation values haven't been computed at any scale factors yet
    assert isinstance(fac.get_expectation_values(), np.ndarray)
    assert len(fac.get_expectation_values()) == 0

    # Compute expectation values at all the scale factors
    if batched:

        def executor(circuits) -> List[float]:
            return [1.0] * len(circuits)

    else:

        def executor(circuit):
            return 1.0

<<<<<<< HEAD
    fac.run(cirq.Circuit(), executor, scale_noise=lambda circ, _: circ)

=======
    fac.run(
        cirq.Circuit(), executor, scale_noise=lambda circ, _: circ,
    )
>>>>>>> 79c5a9e8
    assert isinstance(fac.get_expectation_values(), np.ndarray)
    assert np.allclose(
        fac.get_expectation_values(), np.ones_like(scale_factors)
    )


@mark.parametrize(
    "factory",
    (
        LinearFactory,
        RichardsonFactory,
        PolyFactory,
        ExpFactory,
        PolyExpFactory,
    ),
)
def test_run_batched_with_keyword_args_list(factory):
    scale_factors = np.linspace(1.0, 10.0, num=20)
    shot_list = [int(scale) for scale in scale_factors]

    if factory is PolyFactory or factory is PolyExpFactory:
        fac = factory(
            scale_factors=scale_factors, order=2, shot_list=shot_list
        )
    else:
        fac = factory(scale_factors=scale_factors, shot_list=shot_list)

    # Expectation values haven't been computed at any scale factors yet
    assert isinstance(fac.get_expectation_values(), np.ndarray)
    assert len(fac.get_expectation_values()) == 0

    # Compute expectation values at all the scale factors
    def executor(circuits, kwargs_list) -> List[float]:
        assert len(circuits) == len(kwargs_list)
        return [1.0] * len(circuits)

<<<<<<< HEAD
    fac.run(cirq.Circuit(), executor, scale_noise=lambda circ, _: circ)

=======
    fac.run(
        cirq.Circuit(), executor, scale_noise=lambda circ, _: circ,
    )
>>>>>>> 79c5a9e8
    assert isinstance(fac.get_expectation_values(), np.ndarray)
    assert np.allclose(
        fac.get_expectation_values(), np.ones_like(scale_factors)
    )


@mark.parametrize("test_f", [f_lin, f_non_lin])
def test_richardson_extr(test_f: Callable[[float], float]):
    """Test of the Richardson's extrapolator."""
    seeded_f = apply_seed_to_func(test_f, SEED)
    fac = RichardsonFactory(scale_factors=X_VALS)
    assert not fac._opt_params
    fac.run_classical(seeded_f)
    zne_value = fac.reduce()
    assert np.isclose(zne_value, seeded_f(0, err=0), atol=CLOSE_TOL)
    assert len(fac._opt_params) == len(X_VALS)
    assert np.isclose(fac._opt_params[-1], zne_value)


def test_linear_extr():
    """Tests extrapolation with a LinearFactory."""
    seeded_f = apply_seed_to_func(f_lin, SEED)
    fac = LinearFactory(X_VALS)
    assert not fac._opt_params
    fac.run_classical(seeded_f)
    assert np.isclose(fac.reduce(), seeded_f(0, err=0), atol=CLOSE_TOL)
    assert np.allclose(fac._opt_params, [B, A], atol=CLOSE_TOL)


def test_poly_extr():
    """Test of polynomial extrapolator."""
    # test (order=1)
    fac = PolyFactory(X_VALS, order=1)
    fac.run_classical(f_lin)
    assert np.isclose(fac.reduce(), f_lin(0, err=0), atol=CLOSE_TOL)
    # test that, for some non-linear functions,
    # order=1 is bad while order=2 is better.
    seeded_f = apply_seed_to_func(f_non_lin, SEED)
    fac = PolyFactory(X_VALS, order=1)
    fac.run_classical(seeded_f)
    assert not np.isclose(fac.reduce(), seeded_f(0, err=0), atol=NOT_CLOSE_TOL)
    seeded_f = apply_seed_to_func(f_non_lin, SEED)
    fac = PolyFactory(X_VALS, order=2)
    fac.run_classical(seeded_f)
    assert np.isclose(fac.reduce(), seeded_f(0, err=0), atol=CLOSE_TOL)


@mark.parametrize("order", [2, 3, 4, 5])
def test_opt_params_poly_factory(order):
    """Tests that optimal parameters are stored after calling the reduce
    method.
    """
    fac = PolyFactory(scale_factors=np.linspace(1, 10, 10), order=order)
    assert not fac._opt_params
    fac.run_classical(apply_seed_to_func(f_non_lin, seed=SEED))
    zne_value = fac.reduce()
    assert len(fac._opt_params) == order + 1
    assert np.isclose(fac._opt_params[-1], zne_value)


@mark.parametrize("avoid_log", [False, True])
@mark.parametrize("test_f", [f_exp_down, f_exp_up])
def test_exp_factory_with_asympt(
    test_f: Callable[[float], float], avoid_log: bool
):
    """Test of exponential extrapolator."""
    seeded_f = apply_seed_to_func(test_f, SEED)
    fac = ExpFactory(X_VALS, asymptote=A, avoid_log=avoid_log)
    fac.run_classical(seeded_f)
    assert not fac._opt_params
    assert np.isclose(fac.reduce(), seeded_f(0, err=0), atol=CLOSE_TOL)

    # There are three parameters to fit in the exponential ansatz
    assert len(fac._opt_params) == 3


def test_exp_factory_bad_asympt():
    with raises(ValueError, match="must be either a float or None"):
        ExpFactory(X_VALS, asymptote=1j)


@mark.parametrize("test_f", [f_exp_down, f_exp_up])
def test_exp_factory_no_asympt(test_f: Callable[[float], float]):
    """Test of exponential extrapolator."""
    seeded_f = apply_seed_to_func(test_f, SEED)
    fac = ExpFactory(X_VALS, asymptote=None)
    fac.run_classical(seeded_f)
    assert not fac._opt_params
    assert np.isclose(fac.reduce(), seeded_f(0, err=0), atol=CLOSE_TOL)

    # There are three parameters to fit in the exponential ansatz
    assert len(fac._opt_params) == 3


@mark.parametrize("avoid_log", [False, True])
@mark.parametrize("test_f", [f_poly_exp_down, f_poly_exp_up])
def test_poly_exp_factory_with_asympt(
    test_f: Callable[[float], float], avoid_log: bool
):
    """Test of (almost) exponential extrapolator."""
    # test that, for a non-linear exponent,
    # order=1 is bad while order=2 is better.
    seeded_f = apply_seed_to_func(test_f, SEED)
    fac = PolyExpFactory(X_VALS, order=1, asymptote=A, avoid_log=avoid_log)
    fac.run_classical(seeded_f)
    assert not np.isclose(fac.reduce(), seeded_f(0, err=0), atol=NOT_CLOSE_TOL)
    seeded_f = apply_seed_to_func(test_f, SEED)
    fac = PolyExpFactory(X_VALS, order=2, asymptote=A, avoid_log=avoid_log)
    fac.run_classical(seeded_f)
    assert not fac._opt_params
    assert np.isclose(fac.reduce(), seeded_f(0, err=0), atol=POLYEXP_TOL)

    # There are four parameters to fit for the PolyExpFactory of order 1
    assert len(fac._opt_params) == 4


@mark.parametrize("test_f", [f_poly_exp_down, f_poly_exp_up])
def test_poly_exp_factory_no_asympt(test_f: Callable[[float], float]):
    """Test of (almost) exponential extrapolator."""
    seeded_f = apply_seed_to_func(test_f, SEED)
    # test that, for a non-linear exponent,
    # order=1 is bad while order=2 is better.
    fac = PolyExpFactory(X_VALS, order=1, asymptote=None)
    fac.run_classical(seeded_f)
    assert not np.isclose(fac.reduce(), seeded_f(0, err=0), atol=NOT_CLOSE_TOL)
    seeded_f = apply_seed_to_func(test_f, SEED)
    fac = PolyExpFactory(X_VALS, order=2, asymptote=None)
    fac.run_classical(seeded_f)
    assert np.isclose(fac.reduce(), seeded_f(0, err=0), atol=POLYEXP_TOL)


@mark.parametrize("avoid_log", [False, True])
@mark.parametrize("test_f", [f_exp_down, f_exp_up])
def test_ada_exp_factory_with_asympt(
    test_f: Callable[[float], float], avoid_log: bool
):
    """Test of the adaptive exponential extrapolator."""
    seeded_f = apply_seed_to_func(test_f, SEED)
    fac = AdaExpFactory(
        steps=3, scale_factor=2.0, asymptote=A, avoid_log=avoid_log
    )
    # Note: run_classical calls next which calls reduce, so calling
    # fac.run_classical with an AdaExpFactory sets the optimal parameters as
    # well. Hence we check that the opt_params are empty before
    # AdaExpFactory.run_classical is called.
    assert not fac._opt_params
    fac.run_classical(seeded_f)
    assert np.isclose(fac.reduce(), seeded_f(0, err=0), atol=CLOSE_TOL)

    # There are three parameters to fit for the (adaptive) exponential ansatz
    assert len(fac._opt_params) == 3


@mark.parametrize("avoid_log", [False, True])
@mark.parametrize("test_f", [f_exp_down, f_exp_up])
def test_ada_exp_fac_with_asympt_more_steps(
    test_f: Callable[[float], float], avoid_log: bool
):
    """Test of the adaptive exponential extrapolator with more steps."""
    seeded_f = apply_seed_to_func(test_f, SEED)
    fac = AdaExpFactory(
        steps=6, scale_factor=2.0, asymptote=A, avoid_log=avoid_log
    )
    fac.run_classical(seeded_f)
    assert np.isclose(fac.reduce(), seeded_f(0, err=0), atol=CLOSE_TOL)


@mark.parametrize("test_f", [f_exp_down, f_exp_up])
def test_ada_exp_factory_no_asympt(test_f: Callable[[float], float]):
    """Test of the adaptive exponential extrapolator."""
    seeded_f = apply_seed_to_func(test_f, SEED)
    fac = AdaExpFactory(steps=4, scale_factor=2.0, asymptote=None)
    fac.run_classical(seeded_f)
    assert np.isclose(fac.reduce(), seeded_f(0, err=0), atol=CLOSE_TOL)


@mark.parametrize("test_f", [f_exp_down, f_exp_up])
def test_ada_exp_factory_no_asympt_more_steps(
    test_f: Callable[[float], float],
):
    """Test of the adaptive exponential extrapolator."""
    seeded_f = apply_seed_to_func(test_f, SEED)
    fac = AdaExpFactory(steps=8, scale_factor=2.0, asymptote=None)
    fac.run_classical(seeded_f)
    assert np.isclose(fac.reduce(), seeded_f(0, err=0), atol=CLOSE_TOL)


def test_ada_exp_factory_bad_arguments():
    with raises(ValueError, match="must be an integer greater or equal to 3"):
        AdaExpFactory(steps=2.5)

    with raises(ValueError, match="must be strictly larger than one"):
        AdaExpFactory(steps=4, scale_factor=0.5)

    with raises(ValueError, match="must be strictly larger than one"):
        AdaExpFactory(steps=4, max_scale_factor=1)

    with raises(ValueError, match="must be either a float or None"):
        AdaExpFactory(steps=10, asymptote=1j)


def test_avoid_log_keyword():
    """Test that avoid_log=True and avoid_log=False give different results."""
    fac = ExpFactory(X_VALS, asymptote=A, avoid_log=False)
    fac.run_classical(f_exp_down)
    znl_with_log = fac.reduce()
    fac.avoid_log = True
    znl_without_log = fac.reduce()
    assert not znl_with_log == znl_without_log


@mark.parametrize("factory", (LinearFactory, RichardsonFactory))
def test_too_few_scale_factors(factory):
    """Test less than 2 scale_factors."""
    with raises(ValueError, match=r"At least 2 scale factors are necessary"):
        _ = factory([1])


def test_order_is_too_high_for_scale_factors():
    """Test that a wrong initialization error is raised."""
    with raises(ValueError, match=r"The extrapolation order cannot exceed"):
        _ = PolyFactory(X_VALS, order=10)


def test_too_few_points_for_polyfit_warning():
    """Test that the correct warning is raised if data is not enough to fit."""
    fac = PolyFactory(X_VALS, order=2)
    fac._instack = [
        {"scale_factor": 1.0, "shots": 100},
        {"scale_factor": 2.0, "shots": 100},
    ]
    fac._outstack = [1.0, 2.0]
    with warns(
        ExtrapolationWarning,
        match=r"The extrapolation fit may be ill-conditioned.",
    ):
        fac.reduce()
    # test also the static "extrapolate" method.
    with warns(
        ExtrapolationWarning,
        match=r"The extrapolation fit may be ill-conditioned.",
    ):
        PolyFactory.extrapolate([1.0, 2.0], [1.0, 2.0], order=2)


def test_failing_fit_error():
    """Test error handling for a failing fit."""
    fac = ExpFactory(X_VALS, asymptote=None)
    fac._instack = [{"scale_factor": x} for x in X_VALS]
    fac._outstack = [1.0, 2.0, 1.0, 2.0, 1.0]
    with raises(
        ExtrapolationError, match=r"The extrapolation fit failed to converge."
    ):
        fac.reduce()
    # test also the static "extrapolate" method.
    with raises(
        ExtrapolationError, match=r"The extrapolation fit failed to converge."
    ):
        ExpFactory.extrapolate(X_VALS, [1.0, 2.0, 1.0, 2.0, 1.0])


@mark.parametrize("fac", [LinearFactory([1, 1, 1]), ExpFactory([1, 1, 1])])
def test_failing_fit_warnings(fac):
    """Test that the correct warning is raised for an ill-conditioned fit."""
    fac._instack = [{"scale_factor": 1.0} for _ in range(4)]
    fac._outstack = [1, 1, 1, 1]
    with warns(
        ExtrapolationWarning,
        match=r"The extrapolation fit may be ill-conditioned.",
    ):
        fac.reduce()
    # test also the static "extrapolate" method.
    with warns(
        ExtrapolationWarning,
        match=r"The extrapolation fit may be ill-conditioned.",
    ):
        fac.extrapolate([1, 1, 1, 1], [1.0, 1.0, 1.0, 1.0])


def test_adaptive_factory_max_iteration_warnings():
    """Test that the correct warning is raised beyond the iteration limit."""
    fac = AdaExpFactory(steps=10)
    with warns(
        ConvergenceWarning,
        match=r"Factory iteration loop stopped before convergence.",
    ):
        fac.run_classical(lambda scale_factor: 1.0, max_iterations=3)


def test_equal_simple():
    fac = LinearFactory(scale_factors=[1, 2, 3])
    assert fac != 1

    copied_fac = copy(fac)
    assert copied_fac == fac
    copied_fac._already_reduced = True
    assert copied_fac != fac

    fac._instack = [{"scale_factor": 1, "shots": 100}]
    copied_fac = deepcopy(fac)
    assert copied_fac == fac
    copied_fac._instack[0].update({"shots": 101})
    assert copied_fac != fac


@mark.parametrize("factory", (LinearFactory, RichardsonFactory, PolyFactory))
def test_equal(factory):
    for run_classical in (True, False):
        if factory is PolyFactory:
            fac = factory(
                scale_factors=[1, 2, 3], order=2, shot_list=[1, 2, 3]
            )
        else:
            fac = factory(scale_factors=[1, 2, 3], shot_list=[1, 2, 3])
        if run_classical:
            fac.run_classical(
                scale_factor_to_expectation_value=lambda x, shots: np.exp(x)
                + 0.5
            )

        copied_factory = copy(fac)
        assert copied_factory == fac
        assert copied_factory is not fac

        if run_classical:
            fac.reduce()
            copied_factory = copy(fac)
            assert copied_factory == fac
            assert copied_factory is not fac


@mark.parametrize("fac_class", [LinearFactory, RichardsonFactory])
def test_iterate_with_shot_list(fac_class):
    """Tests factories with (and without) the "shot_list" argument."""
    # first test without shot_list
    fac = fac_class(X_VALS)
    fac.run_classical(f_lin_shot)
    assert np.isclose(fac.reduce(), f_lin_shot(0), atol=CLOSE_TOL)

    # Check instack and outstack are as expected
    SHOT_LIST = [100, 200, 300, 400, 500]
    for j, shots in enumerate(SHOT_LIST):
        assert fac._instack[j] == {"scale_factor": X_VALS[j]}
        assert fac._outstack[j] != f_lin_shot(X_VALS[j], shots=shots)
        assert fac._outstack[j] == f_lin_shot(X_VALS[j])

    # Now pass an arbitrary shot_list as an argument
    fac = fac_class(X_VALS, shot_list=SHOT_LIST)
    fac.run_classical(f_lin_shot)
    assert np.isclose(fac.reduce(), f_lin_shot(0), atol=CLOSE_TOL)

    # Check instack and outstack are as expected
    for j, shots in enumerate(SHOT_LIST):
        assert fac._instack[j] == {"scale_factor": X_VALS[j], "shots": shots}
        assert fac._outstack[j] == f_lin_shot(X_VALS[j], shots=shots)
        assert fac._outstack[j] != f_lin_shot(X_VALS[j])


def test_shot_list_errors():
    """Tests errors related to the "shot_lists" argument."""
    with raises(IndexError, match=r"must have the same length."):
        PolyFactory(X_VALS, order=2, shot_list=[1, 2])
    with raises(TypeError, match=r"valid iterator of integers"):
        PolyFactory(X_VALS, order=2, shot_list=[1.0, 2])


def test_push_after_already_reduced_warning():
    """Tests a warning is raised if new data is pushed in a factory
    which was already reduced."""
    fac = LinearFactory([1, 2])
    fac.push({"scale_factor": 1.0}, 1.0)
    fac.push({"scale_factor": 2.0}, 2.0)
    fac.reduce()
    with warns(
        ExtrapolationWarning,
        match=r"You are pushing new data into a factory object",
    ):
        fac.push({"scale_factor": 3.0}, 3.0)
    # Assert no warning is raised when .reset() is used
    fac.reset()
    fac.push({"scale_factor": 1.0}, 2.0)
    fac.push({"scale_factor": 2.0}, 1.0)
    assert np.isclose(3.0, fac.reduce())


def test_full_output_keyword():
    """Tests the full_output keyword in extrapolate method."""
    zne_limit = LinearFactory.extrapolate([1, 2], [1, 2])
    assert np.isclose(zne_limit, 0.0)
    (
        zne_limit,
        zne_std,
        opt_params,
        params_cov,
        zne_curve,
    ) = LinearFactory.extrapolate([1, 2], [1, 2], full_output=True)

    assert len(opt_params) == 2
    assert np.isclose(zne_limit, 0.0)
    assert np.isclose(0.0, opt_params[1])
    assert np.isclose(1.0, opt_params[0])
    assert zne_std is None
    assert params_cov is None
    assert np.isclose(zne_curve(0), 0.0)
    assert np.isclose(zne_curve(2), 2.0)


def test_full_output_keyword_cov_std():
    """Tests the full_output keyword in extrapolate method."""
    zne_limit = PolyFactory.extrapolate([1, 2, 3], [1, 4, 9], order=2)
    assert np.isclose(zne_limit, 0.0)
    (
        zne_limit,
        zne_std,
        opt_params,
        params_cov,
        zne_curve,
    ) = PolyFactory.extrapolate(
        [1, 2, 3], [1, 4, 9], order=2, full_output=True
    )

    assert len(opt_params) == 3
    assert np.isclose(zne_limit, 0.0)
    assert np.isclose(0.0, opt_params[1])
    assert np.isclose(1.0, opt_params[0])
    assert params_cov is None
    assert zne_std is None
    assert np.isclose(zne_curve(0), 0.0)
    assert np.isclose(zne_curve(2), 4.0)
    assert np.isclose(zne_curve(3), 9.0)


def test_params_cov_and_zne_std():
    """Tests the variance of the parametes and of the zne are produced."""
    x_values = [0, 0, 1]
    y_values = [-1, 1, 0]
    zne_limit = PolyFactory.extrapolate(x_values, y_values, order=1)
    assert np.isclose(zne_limit, 0.0, atol=1.0e-4)
    (
        zne_limit,
        zne_std,
        opt_params,
        params_cov,
        zne_curve,
    ) = PolyFactory.extrapolate(x_values, y_values, order=1, full_output=True)
    assert len(opt_params) == 2
    assert np.isclose(zne_limit, 0.0)
    assert np.isclose(0.0, opt_params[1])
    assert np.isclose(0.0, opt_params[0])
    assert np.allclose(params_cov, [[3.0, -1.0], [-1.0, 1.0]])
    assert np.isclose(zne_std, 1.0)
    assert np.isclose(zne_curve(0), 0.0)
    assert np.isclose(zne_curve(0.5), 0.0)


@mark.parametrize("factory", [LinearFactory, RichardsonFactory])
def test_execute_with_zne_fit_fail(factory):
    """Tests errors are raised when asking for fitting parameters that can't
    be calculated.
    """
    with raises(ValueError, match="Data is either ill-defined or not enough"):
        factory([1.0, 2.0]).get_zero_noise_limit_error()
    with raises(ValueError, match="Data is either ill-defined or not enough"):
        factory([1.0, 2.0]).get_optimal_parameters()
    with raises(ValueError, match="Data is either ill-defined or not enough"):
        factory([1.0, 2.0]).get_parameters_covariance()
    with raises(ValueError, match="Data is either ill-defined or not enough"):
        factory([1.0, 2.0]).get_zero_noise_limit()
    with raises(ValueError, match="Data is either ill-defined or not enough"):
        factory([1.0, 2.0]).get_extrapolation_curve()


def test_get_methods_of_factories():
    """Tests the get methods of a factory"""
    x_values = [0, 0, 1]
    y_values = [-1, 1, 0]
    fac = LinearFactory(x_values)
    fac._instack = [
        {"scale_factor": 0},
        {"scale_factor": 0},
        {"scale_factor": 1},
    ]
    fac._outstack = y_values
    zne_reduce = fac.reduce()

    assert np.allclose(fac.get_expectation_values(), y_values)
    assert np.allclose(fac.get_extrapolation_curve()(0.0), zne_reduce)
    assert np.allclose(fac.get_optimal_parameters(), [0.0, 0.0])
    assert np.allclose(
        fac.get_parameters_covariance(), [[3.0, -1.0], [-1.0, 1.0]]
    )
    assert np.allclose(fac.get_scale_factors(), x_values)
    assert np.allclose(fac.get_zero_noise_limit(), zne_reduce)
    assert np.allclose(fac.get_zero_noise_limit_error(), 1.0)<|MERGE_RESOLUTION|>--- conflicted
+++ resolved
@@ -283,14 +283,8 @@
         def executor(circuit):
             return 1.0
 
-<<<<<<< HEAD
     fac.run(cirq.Circuit(), executor, scale_noise=lambda circ, _: circ)
 
-=======
-    fac.run(
-        cirq.Circuit(), executor, scale_noise=lambda circ, _: circ,
-    )
->>>>>>> 79c5a9e8
     assert isinstance(fac.get_expectation_values(), np.ndarray)
     assert np.allclose(
         fac.get_expectation_values(), np.ones_like(scale_factors)
@@ -327,14 +321,8 @@
         assert len(circuits) == len(kwargs_list)
         return [1.0] * len(circuits)
 
-<<<<<<< HEAD
     fac.run(cirq.Circuit(), executor, scale_noise=lambda circ, _: circ)
-
-=======
-    fac.run(
-        cirq.Circuit(), executor, scale_noise=lambda circ, _: circ,
-    )
->>>>>>> 79c5a9e8
+  
     assert isinstance(fac.get_expectation_values(), np.ndarray)
     assert np.allclose(
         fac.get_expectation_values(), np.ones_like(scale_factors)
